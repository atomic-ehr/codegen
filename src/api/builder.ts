--- conflicted
+++ resolved
@@ -9,21 +9,15 @@
 import * as afs from "node:fs/promises";
 import * as Path from "node:path";
 import { CanonicalManager } from "@atomic-ehr/fhir-canonical-manager";
-<<<<<<< HEAD
 import { CSharp } from "@root/api/writer-generator/csharp/csharp";
+import type { GeneratedFile } from "@root/api/generators/base/types";
+import { CSharp } from "@root/api/writer-generator/csharp/csharp.ts";
+import { Python } from "@root/api/writer-generator/python/python.ts";
 import { registerFromManager } from "@root/typeschema/register";
 import { mkTypeSchemaIndex, type TreeShake, type TypeSchemaIndex, treeShake } from "@root/typeschema/utils";
 import { generateTypeSchemas } from "@typeschema/index";
 import { extractNameFromCanonical, packageMetaToFhir, packageMetaToNpm, type TypeSchema } from "@typeschema/types";
 import type { TypeSchemaConfig } from "../config";
-import { CodegenLogger, createLogger } from "../utils/codegen-logger";
-import { TypeScript, type TypeScriptOptions } from "./writer-generator/typescript";
-import type { FileBuffer, FileSystemWriter, WriterOptions } from "./writer-generator/writer";
-=======
-import type { GeneratedFile } from "@root/api/generators/base/types";
-import { CSharp } from "@root/api/writer-generator/csharp/csharp.ts";
-import { Python } from "@root/api/writer-generator/python/python.ts";
-import { registerFromManager } from "@root/typeschema/register";
 import { mkTypeSchemaIndex, type TreeShake, treeShake } from "@root/typeschema/utils";
 import { generateTypeSchemas, TypeSchemaCache, TypeSchemaGenerator, TypeSchemaParser } from "@typeschema/index";
 import {
@@ -35,11 +29,12 @@
 } from "@typeschema/types";
 import type { Config, TypeSchemaConfig } from "../config";
 import { CodegenLogger, createLogger } from "../utils/codegen-logger";
+import { TypeScript, type TypeScriptOptions } from "./writer-generator/typescript";
+import type { FileBuffer, FileSystemWriter, WriterOptions } from "./writer-generator/writer";
 import type { GeneratorInput } from "./generators/base/BaseGenerator";
 import { TypeScriptGenerator as TypeScriptGeneratorDepricated } from "./generators/typescript";
 import * as TS2 from "./writer-generator/typescript";
 import type { Writer, WriterOptions } from "./writer-generator/writer";
->>>>>>> 232d9806
 
 /**
  * Configuration options for the API builder

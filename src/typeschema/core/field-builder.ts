--- conflicted
+++ resolved
@@ -6,7 +6,6 @@
 
 import type { FHIRSchemaElement } from "@atomic-ehr/fhirschema";
 import type { Register } from "@root/typeschema/register";
-<<<<<<< HEAD
 import type {
     BindingIdentifier,
     CanonicalUrl,
@@ -19,9 +18,7 @@
     RegularField,
     RichFHIRSchema,
 } from "../types";
-=======
-import type { BindingIdentifier, Field, Identifier, Name, PackageMeta, RegularField, RichFHIRSchema } from "../types";
->>>>>>> a5c0084e
+
 import { buildEnum } from "./binding";
 import { mkBindingIdentifier, mkIdentifier, mkNestedIdentifier } from "./identifier";
 
@@ -127,17 +124,13 @@
         }
     }
 
-<<<<<<< HEAD
     const fieldType = buildFieldType(fhirSchema, path, element, register, fhirSchema.package_meta);
     const choiceOf = element.choiceOf;
 
     const res = {
         ...(fieldType !== undefined && { type: fieldType }),
         ...(choiceOf !== undefined && { choiceOf: choiceOf }),
-=======
-    return {
-        type: buildFieldType(register, fhirSchema, element)!,
->>>>>>> a5c0084e
+
         required: isRequired(register, fhirSchema, path),
         excluded: isExcluded(register, fhirSchema, path),
 
